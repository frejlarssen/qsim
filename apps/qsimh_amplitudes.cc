--- conflicted
+++ resolved
@@ -44,11 +44,7 @@
   std::string input_file;
   std::string output_file;
   std::vector<unsigned> part1;
-<<<<<<< HEAD
-=======
   bool auto_part1 = true;
-  uint64_t prefix;
->>>>>>> 2c76c658
   unsigned maxtime = std::numeric_limits<unsigned>::max();
   unsigned num_prefix_gatexs = 0;
   unsigned num_root_gatexs = 0;
